import sys
import numpy as np
import dask.array as da
import xarray as xa
from rcat.stats import ASoP
from rcat.stats import convolve
from rcat.stats import event_duration as eda
from rcat.stats import climateindex as ci
from pandas import to_timedelta
from copy import deepcopy


############################################################
#                                                          #
#     FUNCTIONS CONTROLLING STATISTICAL CALCULATIONS       #
#                                                          #
############################################################

def default_stats_config(stats):
    """
    The function returns a dictionary with default statistics configurations
    for a selection of statistics given by input stats.
    """
    stats_dict = {
        'moments': {
            'vars': [],
            'moment stat': ['D', 'mean'],
            'moment resample kwargs': None,
            'resample resolution': None,
            'pool data': False,
            'thr': None,
            'cond analysis': None,
            'chunk dimension': 'time'},
        'seasonal cycle': {
            'vars': [],
            'resample resolution': None,
            'pool data': False,
            'stat method': 'mean',
            'thr': None,
            'cond analysis': None,
            'chunk dimension': 'time'},
        'annual cycle': {
            'vars': [],
            'resample resolution': None,
            'pool data': False,
            'stat method': 'mean',
            'thr': None,
            'cond analysis': None,
            'chunk dimension': 'time'},
        'diurnal cycle': {
            'vars': [],
            'resample resolution': None,
            'hours': None,
            'dcycle stat': 'amount',
            'stat method': 'mean',
            'method kwargs': None,
            'thr': None,
            'cond analysis': None,
            'pool data': False,
            'chunk dimension': 'space'},
        'dcycle harmonic': {
            'vars': [],
            'resample resolution': None,
            'pool data': False,
            'dcycle stat': 'amount',
            'thr': None,
            'cond analysis': None,
            'chunk dimension': 'space'},
        'asop': {
            'vars': ['pr'],
            'resample resolution': None,
            'pool data': False,
            'nr_bins': 80,
            'bin_type': 'Klingaman',
            'thr': None,
            'cond analysis': None,
            'chunk dimension': 'space'},
        'eda': {
            'vars': ['pr'],
            'resample resolution': None,
            'pool data': False,
            'duration bins': np.arange(1, 51),
            'event statistic': 'amount',
            'statistic bins': [.1, .2, .5, 1, 2, 5, 10, 20, 50, 100, 150, 200],
            'dry events': False,
            'dry bins': None,
            'event thr': 0.1,
            'cond analysis': None,
            'chunk dimension': 'space'},
        'pdf': {
            'vars': [],
            'resample resolution': None,
            'pool data': False,
            'bins': None,
            'normalized': False,
            'thr': None,
            'cond analysis': None,
            'dry event thr': None,
            'chunk dimension': 'space'},
        'percentile': {
            'vars': [],
            'resample resolution': None,
            'pool data': False,
            'pctls': [95, 99],
            'thr': None,
            'cond analysis': None,
            'chunk dimension': 'space'},
        'Rxx': {
            'vars': ['pr'],
            'resample resolution': None,
            'pool data': False,
            'normalize': False,
            'thr': 1.0,
            'cond analysis': None,
            'chunk dimension': 'space'},
        'cdd': {
            'vars': ['pr'],
            'resample resolution': None,
            'pool data': False,
            'thr': 1.0,
            'periods': np.arange(1, 61),
            'maxper': False,
            'cond analysis': None,
            'chunk dimension': 'space'},
        'signal filtering': {
            'vars': [],
            'resample resolution': None,
            'pool data': False,
            'filter': 'lanczos',
            'cutoff type': 'lowpass',
            'window': 61,
            'mode': 'same',
            '1st cutoff': None,
            '2nd cutoff': None,
            'filter dim': 1,
            'thr': None,
            'cond analysis': None,
            'chunk dimension': 'space'},
            }

    return {k: stats_dict[k] for k in stats}


def mod_stats_config(requested_stats):
    """
    Get the configuration for the input statistics 'requested_stats'.
    The returned configuration is a dictionary.
    """
    stats_dd = default_stats_config(list(requested_stats.keys()))

    # Update dictionary based on input
    for k in requested_stats:
        if requested_stats[k] == 'default':
            pass
        else:
            for m in requested_stats[k]:
                msg = "For statistic {}, the configuration key {} is not "\
                        "available. Check possible configurations  in "\
                        "default_stats_config in stats_template "\
                        "module.".format(k, m)
                try:
                    stats_dd[k][m] = requested_stats[k][m]
                except KeyError:
                    print(msg)

    return stats_dd


def _stats(stat):
    """
    Dictionary that relates a statistical measure to a specific function that
    do the calculation.
    """
    p = {
        'moments': moments,
        'seasonal cycle': seasonal_cycle,
        'annual cycle': annual_cycle,
        'percentile': percentile,
        'diurnal cycle': diurnal_cycle,
        'dcycle harmonic': dcycle_harmonic_fit,
        'pdf': freq_int_dist,
        'asop': asop,
        'eda': eda_calc,
        'Rxx': Rxx,
        'cdd': cdd,
        'signal filtering': filtering,
    }
    return p[stat]


def calc_statistics(data, var, stat, stat_config):
    """
    Calculate statistics 'stat' according to configuration in 'stat_config'.
    This function calls the respective stat function (defined in _stats).
    """

    stat_data = _stats(stat)(data, var, stat, stat_config)
    return stat_data


def _check_hours(ds):
    """
    Checking time stamps for subdaily data
    Hours in time stamps should be the right edge of interval if accumulated
    or resampled data.
    """
    # Round to nearest minute
    ds['time'] = ds.indexes['time'].round('min')

    # Hour offsets
    offset_dict = {12: 6, 6: 3, 3: 1, 1: 0}
    _delta = ds['time.hour'].diff('time')
    delta = _delta[_delta > 0].values[0]
    hr_check = np.all(np.isin(ds['time.hour'], np.arange(0, 24, delta)))
    if hr_check and not np.any(ds.time.dt.minute > 0):
        pass
    else:
        offset = offset_dict[delta]
        print("\t\t\tShifting time stamps to whole hours!\n")
        hbool = np.all(ds.indexes['time'].minute >= 30)
        ds['time'] = ds.indexes['time'].ceil('H').shift(offset, 'H') if hbool\
            else ds.indexes['time'].floor('H').shift(offset, 'H')
    return ds


def _get_freq(tf):
    from functools import reduce

    d = [j.isdigit() for j in tf]
    if np.any(d):
        freq = int(reduce((lambda x, y: x+y), [x for x, y in zip(tf, d) if y]))
    else:
        freq = 1

    unit = reduce((lambda x, y: x+y), [x for x, y in zip(tf, d) if not y])

    if unit in ('M', 'Y'):
        freq = freq*30 if unit == 'M' else freq*365
        unit = 'D'
    elif unit[0] == 'Q':
        freq = 90
        unit = 'D'

    return freq, unit


############################################################
#                                                          #
#                   STATISTICS FUNCTIONS                   #
#                                                          #
############################################################

def moments(data, var, stat, stat_config):
    """
    Calculate standard moment statistics: avg, median, std, max/min
    """

    # Data thresholding
    in_thr = stat_config[stat]['thr']
    if in_thr is not None:
        if var in in_thr:
            thr = in_thr[var]
            data = data.where(data[var] >= thr)
        else:
            thr = None
    else:
        thr = in_thr

    # Moment stats configuration
    _mstat = deepcopy(stat_config[stat]['moment stat'])
    mstat = _mstat[var] if isinstance(_mstat, dict) else _mstat

    if mstat is None:
        st_data = data.copy()
        st_data.attrs['Description'] =\
            f"Moment statistic: No statistics applied | Threshold: {thr}"
    else:
        if mstat[0] == 'all':
            st_data = eval(f"data.{mstat[1]}(dim='time', skipna=True)")
        else:
            # Resample expression
            res_kw = stat_config[stat]['moment resample kwargs']
            if res_kw is None:
                expr = (f"data[var].resample(time='{mstat[0]}')"
                        f".{mstat[1]}('time').dropna('time', 'all')")
            else:
                expr = (f"data[var].resample(time='{mstat[0]}', **res_kw)"
                        f".{mstat[1]}('time').dropna('time', 'all')")
            diff = data.time.values[1] - data.time.values[0]
            nsec = to_timedelta(diff).total_seconds()
            tr, fr = _get_freq(mstat[0])
            sec_resample = to_timedelta(tr, fr).total_seconds()
            if nsec >= sec_resample or mstat is None:
                print("\t\t* Moment statistics:\n\t\tData already at the same "
                      "or coarser time resolution as selected resample "
                      "frequency!\n\t\tKeeping data as is ...\n")
                st_data = data.copy()
            else:
                _st_data = eval(expr)
                st_data = _st_data.to_dataset()

        st_data.attrs['Description'] =\
            "Moment statistic: {} | Threshold: {}".format(
                ' '.join(s.upper() for s in mstat), thr)
    return st_data


def seasonal_cycle(data, var, stat, stat_config):
    """
    Calculate seasonal cycle
    """
    tstat = stat_config[stat]['stat method']
    in_thr = stat_config[stat]['thr']
    if in_thr is not None:
        if var in in_thr:
            thr = in_thr[var]
            data = data.where(data[var] >= thr)
        else:
            thr = None
    else:
        thr = in_thr
    if 'percentile' in tstat:
        q = tstat.partition(' ')[2]
        errmsg = ("Make sure percentile(s) in stat method is given correctly; "
                  "i.e. with a white space e.g. 'percentile 95'")
        if not q:
            raise ValueError(errmsg)
        else:
<<<<<<< HEAD
            # q = [float(q)] if q.isdigit() else eval(q)
=======
>>>>>>> 375682a0
            q = float(q)
        sc_pctls = xa.apply_ufunc(
            _percentile_func, data[var].groupby('time.season'),
            input_core_dims=[['time']],
            dask='parallelized', output_dtypes=[float],
            kwargs={'q': q, 'axis': -1, 'thr': thr})
        st_data = sc_pctls.to_dataset()
    else:
        st_data = eval("data.groupby('time.season').{}('time')".format(
            tstat))
    st_data = st_data.reindex(season=['DJF', 'MAM', 'JJA', 'SON'])
    st_data.attrs['Description'] =\
        "Seasonal cycle | Season stat: {} | Threshold: {}".format(
                tstat, thr)
    return st_data


def annual_cycle(data, var, stat, stat_config):
    """
    Calculate annual cycle
    """
    tstat = stat_config[stat]['stat method']
    in_thr = stat_config[stat]['thr']
    if in_thr is not None:
        if var in in_thr:
            thr = in_thr[var]
            data = data.where(data[var] >= thr)
        else:
            thr = None
    else:
        thr = in_thr
    if 'percentile' in tstat:
        q = tstat.partition(' ')[2]
        errmsg = ("Make sure percentile(s) in stat method is given correctly; "
                  "i.e. with a white space e.g. 'percentile 95'")
        if not q:
            raise ValueError(errmsg)
        else:
            q = float(q)
        ac_pctls = xa.apply_ufunc(
            _percentile_func, data[var].groupby('time.month'),
            input_core_dims=[['time']],
            dask='parallelized', output_dtypes=[float],
            kwargs={'q': q, 'axis': -1, 'thr': thr})
        st_data = ac_pctls.to_dataset()
    else:
        st_data = eval("data.groupby('time.month').{}('time')".format(
            tstat))
    st_data.attrs['Description'] =\
        "Annual cycle | Month stat: {} | Threshold: {}".format(
                tstat, thr)
    st_data = st_data.chunk({'month': -1})

    return st_data


def diurnal_cycle(data, var, stat, stat_config):
    """
    Calculate diurnal cycle
    """
    # Type of diurnal cycle; amount or frequency
    dcycle_stat = stat_config[stat]['dcycle stat']

    # Threshold; must be defined for frequency
    in_thr = stat_config[stat]['thr']
    if in_thr is not None:
        if var in in_thr:
            thr = in_thr[var]
            data = data.where(data[var] >= thr)
        else:
            thr = None
    else:
        thr = in_thr

    # Check time stamps in data
    data = _check_hours(data)

    if dcycle_stat == 'amount':
        tstat = stat_config[stat]['stat method']
        if 'percentile' in tstat:
            q = tstat.partition(' ')[2]
            errmsg = ("Make sure percentile(s) in stat method is given "
                      "correctly; i.e. with a white space e.g. "
                      "'percentile 95'")
            if not q:
                raise ValueError(errmsg)
            else:
                q = float(q)
            dc_pctls = xa.apply_ufunc(
                _percentile_func, data[var].groupby('time.hour'),
                input_core_dims=[['time']],
                dask='parallelized', output_dtypes=[float],
                kwargs={'q': q, 'axis': -1, 'thr': thr})
            dcycle = dc_pctls.to_dataset()
        elif 'pdf' in tstat:
            # Bins
            assert 'bins' in stat_config[stat]['method kwargs'],\
                    "\n\tBins are missing in 'method kwargs'!\n"
            bin_r = stat_config[stat]['method kwargs']['bins']
            bins = np.arange(bin_r[0], bin_r[1], bin_r[2])
            lbins = bins.size - 1
            dc_pdf = xa.apply_ufunc(
                _pdf_calc, data[var].groupby('time.hour'),
                input_core_dims=[['time']], output_core_dims=[['bins']],
                dask='parallelized', output_dtypes=[float],
                dask_gufunc_kwargs={'output_sizes': {'bins': lbins+1}},
                kwargs={
                    'keepdims': True, 'bins': bins, 'axis': -1, 'thr': thr})
            dims = list(dc_pdf.dims)
            dcycle = dc_pdf.to_dataset().assign_coords(
                {'bins': bins}).transpose('bins', 'hour', dims[0], dims[1])
        else:
            dcycle = eval("data.groupby('time.hour').{}('time')".format(tstat))

        statnm = "Amount | stat: {} | thr: {}".format(tstat, thr)

    elif dcycle_stat == 'frequency':
        errmsg = "For frequency analysis, a threshold ('thr') must be set!"
        assert thr is not None, errmsg

        dcycle = data.groupby('time.hour').count('time')
        totdays = np.array([(data['time.hour'].values == h).sum()
                            for h in np.arange(24)])
        statnm = "Frequency | stat: counts | thr: {}".format(thr)
    else:
        print("Unknown configured diurnal cycle stat: {}".format(dcycle_stat))
        sys.exit()

    dcycle = dcycle.chunk({'hour': -1})
    _hrs = stat_config[stat]['hours']
    hrs = _hrs if _hrs is not None else dcycle.hour
    st_data = dcycle.sel(hour=hrs)
    if dcycle_stat == 'frequency':
        st_data = st_data.assign({'ndays_per_hour': ('nday', totdays)})
    st_data.attrs['Description'] =\
        "Diurnal cycle | {}".format(statnm)
    return st_data


def dcycle_harmonic_fit(data, var, stat, stat_config):
    """
    Calculate diurnal cycle with Harmonic oscillation fit
    """
    # Type of diurnal cycle; amount or frequency
    dcycle_stat = stat_config[stat]['dcycle stat']

    # Threshold; must be defined for frequency
    in_thr = stat_config[stat]['thr']
    if in_thr is not None:
        if var in in_thr:
            thr = in_thr[var]
            data = data.where(data[var] >= thr)
        else:
            thr = None
    else:
        thr = in_thr

    if dcycle_stat == 'amount':
        data = _check_hours(data)
        dcycle = data.groupby('time.hour').mean('time')
        statnm = "Amount | thr: {}".format(thr)
    elif dcycle_stat == 'frequency':
        ermsg = "For frequency analysis, a threshold must be set"
        assert thr is not None, ermsg

        data_sub = data.where(data[var] >= thr)
        data_sub = _check_hours(data_sub)
        dcycle = data_sub.groupby('time.hour').count('time')
        totdays = np.array([(data_sub['time.hour'].values == h).sum()
                            for h in np.arange(24)])
        statnm = "Frequency | thr: {}".format(thr)
    else:
        print("Unknown configured diurnal cycle stat: {}".format(dcycle_stat))
        sys.exit()
    dcycle = dcycle.chunk({'hour': -1})

    dc_fit = xa.apply_ufunc(
        _harmonic_linefit, dcycle[var], input_core_dims=[['hour']],
        output_core_dims=[['fit']], dask='parallelized',
        output_dtypes=[float], output_sizes={'fit': 204},
        kwargs={'keepdims': True, 'axis': -1, 'var': var})
    dims = list(dc_fit.dims)
    st_data = dc_fit.to_dataset().transpose(dims[-1], dims[0], dims[1])
    if dcycle_stat == 'frequency':
        st_data = st_data.assign({'ndays_per_hour': ('nday', totdays)})
    st_data.attrs['Description'] =\
        "Harmonic fit of diurnal cycle | Statistic: {}".format(statnm)
    st_data.attrs['Data info'] = (
        """First four values in each array with fitted data """
        """are fit parameters; (c1, p1, c2, p2), where 1/c2 """
        """and p1/p2 represents amplitude and phase of 1st/2nd """
        """harmonic of the fit.""")
    return st_data


def percentile(data, var, stat, stat_config):
    """
    Calculate percentiles
    """
    in_thr = stat_config[stat]['thr']
    if in_thr is not None:
        thr = None if var not in in_thr else in_thr[var]
    else:
        thr = in_thr
    pctls = stat_config[stat]['pctls']
    lpctls = [pctls] if not isinstance(pctls, (list, tuple)) else pctls
    pctl_c = xa.apply_ufunc(
        _percentile_func, data[var], input_core_dims=[['time']],
        output_core_dims=[['pctls']], dask='parallelized',
        output_sizes={'pctls': len(lpctls)}, output_dtypes=[float],
        kwargs={'q': lpctls, 'axis': -1, 'thr': thr})
    dims = list(pctl_c.dims)
    pctl_ds = pctl_c.to_dataset().transpose(dims[-1], dims[0], dims[1])
    st_data = pctl_ds.assign({'percentiles': ('pctls', lpctls)})
    st_data.attrs['Description'] =\
        "Percentile | q: {} | threshold: {}".format(lpctls, thr)
    return st_data


def freq_int_dist(data, var, stat, stat_config):
    """
    Calculate frequency intensity distributions
    """
    # Bins
    if var not in stat_config[stat]['bins']:
        dmn = data[var].min(skipna=True)
        dmx = data[var].max(skipna=True)
        bins = np.linspace(dmn, dmx, 20)
    else:
        bin_r = stat_config[stat]['bins'][var]
        bins = np.arange(bin_r[0], bin_r[1], bin_r[2])

    # Data threshold
    in_thr = stat_config[stat]['thr']
    if in_thr is not None:
        thr = None if var not in in_thr else in_thr[var]
    else:
        thr = in_thr

    # Dry event threshold
    in_dry_thr = stat_config[stat]['dry event thr']
    if in_dry_thr is not None:
        dry_thr = None if var not in in_dry_thr else in_dry_thr[var]
    else:
        dry_thr = in_dry_thr

    # Output size
    lbins_out = bins.size - 1 if dry_thr is None else bins.size

    # Normalization
    normalized = stat_config[stat]['normalized']
    if isinstance(normalized, bool):
        norm = normalized
    else:
        norm = False if var not in normalized else normalized[var]

    pdf = xa.apply_ufunc(
        _pdf_calc, data[var], input_core_dims=[['time']],
        output_core_dims=[['bins']], dask='parallelized',
        output_dtypes=[float], output_sizes={'bins': lbins_out},
        kwargs={'keepdims': True, 'bins': bins, 'axis': -1, 'norm': norm,
                'thr': thr, 'dry_event_thr': dry_thr})
    dims = list(pdf.dims)
    pdf_ds = pdf.to_dataset().transpose(dims[-1], dims[0], dims[1])
    st_data = pdf_ds.assign(bin_edges=['dry_events']+list(bins))
    st_data.attrs['Description'] =\
        "PDF | threshold: {} | Normalized bin data: {}".format(thr, norm)
    return st_data


def asop(data, var, stat, stat_config):
    """
    Calculate ASoP components for precipitation
    """
    if stat_config[stat]['nr_bins'] is None:
        nbins = np.arange(50)
    else:
        nbins = np.arange(stat_config[stat]['nr_bins'])
    bintype = stat_config[stat]['bin_type']

    # Define bins
    bins = ASoP.bins_calc(nbins, bintype)
    bins = np.insert(bins, 0, 0.0)
    lbins = bins.size - 1

    in_thr = stat_config[stat]['thr']
    if in_thr is not None:
        thr = None if var not in in_thr else in_thr[var]
    else:
        thr = in_thr
    asop_out = xa.apply_ufunc(
        ASoP.asop, data[var], input_core_dims=[['time']],
        output_core_dims=[['factors', 'bins']], dask='parallelized',
        output_dtypes=[float], output_sizes={'factors': 2, 'bins': lbins},
        kwargs={'keepdims': True, 'axis': -1, 'bins': bins})
    dims = list(asop_out.dims)
    # N.B. This does not work in rcat yet! Variable name need still to be 'pr'
    # C = asop.isel(factors=0)
    # FC = asop.isel(factors=1)
    # dims = list(C.dims)
    # C_ds = C.to_dataset().transpose(dims[-1], dims[0], dims[1])
    # FC_ds = FC.to_dataset().transpose(dims[-1], dims[0], dims[1])
    # asop_ds = = xa.Dataset.merge(C_ds, FC_ds)
    asop_ds = asop_out.to_dataset().transpose(dims[-2], dims[-1],
                                              dims[0], dims[1])
    st_data = asop_ds.assign(bin_edges=bins, factors=['C', 'FC'])
    st_data.attrs['Description'] =\
        f"ASoP analysis | bin type: {bintype} | threshold: {thr}"
    return st_data


def eda_calc(data, var, stat, stat_config):
    """
    Event duration analysis for precipitation
    """
    # Statistic used for events
    event_stat = stat_config[stat]['event statistic']

    # Bins
    dur_bins = stat_config[stat]['duration bins']
    dur_bins = np.array(dur_bins) if dur_bins is not None else dur_bins
    st_bins = stat_config[stat]['statistic bins']
    st_bins = np.array(st_bins) if st_bins is not None else st_bins

    # Dry intervals
    dry = stat_config[stat]['dry events']
    dry_bins = stat_config[stat]['dry bins']
    dry_bins = np.array(dry_bins) if dry_bins is not None else dry_bins

    dur_dim = dur_bins.size+1 if dry else dur_bins.size
    frq_dim = st_bins.size-1

    # Event threshold
    thr = stat_config[stat]['event thr']

    eda_out = xa.apply_ufunc(
        eda.eda, data[var], input_core_dims=[['time']],
        output_core_dims=[['frequency', 'duration']],
        dask='parallelized', output_dtypes=[float],
        dask_gufunc_kwargs={'output_sizes': {
            'frequency': frq_dim, 'duration': dur_dim}},
        exclude_dims={'time'}, kwargs={
            'thr': thr, 'axis': -1,  'duration_bins': dur_bins,
            'event_statistic': event_stat, 'statistic_bins': st_bins,
            'dry_events': dry, 'dry_bins': dry_bins, 'keepdims': True})

    dims = list(eda_out.dims)
    eda_ds = eda_out.to_dataset().transpose(dims[-2], dims[-1],
                                            dims[0], dims[1])
    st_data = eda_ds.assign(duration_bins=dur_bins, statistic_bins=st_bins,
                            dry_bins=dry_bins)
    st_data.attrs['Description'] =\
        "EDA analysis | event statistic: {} | threshold: {}".format(
                event_stat, thr)
    return st_data


def Rxx(data, var, stat, stat_config):
    """
    Count of any time units (days, hours, etc) when
    precipitation ≥ xx mm.
    """
    in_thr = stat_config[stat]['thr']
    if in_thr is not None:
        thr = None if var not in in_thr else in_thr[var]
    else:
        thr = in_thr

    errmsg = "\nA threshold must be set for Rxx calculation"
    assert thr is not None, errmsg

    # Normalized values or not
    norm = stat_config[stat]['normalize']

    frq = xa.apply_ufunc(
        ci.Rxx, data[var], input_core_dims=[['time']], dask='parallelized',
        output_dtypes=[float],
        kwargs={'keepdims': True, 'axis': -1, 'thr': thr, 'normalize': norm})

    st_data = frq.to_dataset()
    st_data.attrs['Description'] =\
        "Rxx; frequency above threshold | threshold: {} | normalized: {}".\
        format(thr, norm)
    return st_data


def cdd(data, var, stat, stat_config):
    """
    Calculate frequencies of consecutive dry days (CDD) periods.
    See cdd function in rcat/stats/climateindex.py for more details and
    options.
    """
    in_thr = stat_config[stat]['thr']
    if in_thr is not None:
        thr = None if var not in in_thr else in_thr[var]
    else:
        thr = in_thr

    errmsg = "\nA threshold must be set for CDD calculation"
    assert thr is not None, errmsg

    # Array of CDD interval lengths to consider
    periods = stat_config[stat]['periods']

    # Calculate longest dry period?
    # N.B. If so, value will be positioned last in returned array.
    maxper = stat_config[stat]['maxper']

    # Output size
    dim_out = len(periods) if maxper else len(periods) - 1

    frq_cdd = xa.apply_ufunc(
        ci.cdd, data[var], input_core_dims=[['time']],
        output_core_dims=[['frequencies']], dask='parallelized',
        output_dtypes=[float], output_sizes={'frequencies': dim_out},
        kwargs={'keepdims': True, 'axis': -1, 'thr': thr, 'periods': periods,
                'maxper': maxper})

    dims = list(frq_cdd.dims)
    frq_cdd_ds = frq_cdd.to_dataset().transpose(dims[-1], dims[0], dims[1])
    st_data = frq_cdd_ds.assign(cdd_intervals=periods)
    st_data.attrs['Description'] =\
        f"CDD frequencies | threshold: {thr} | Longest CDD period: {maxper}"

    return st_data


def filtering(data, var, stat, stat_config):
    """
    Filter the input data
    """
    # The type of frequency cutoff
    ftype = stat_config[stat]['cutoff type']

    # The type of filter
    filt = stat_config[stat]['filter']

    # The length of filter window
    window = stat_config[stat]['window']
    assert window % 2 == 1, "Filter window must be odd"

    # The filter mode
    mode = stat_config[stat]['mode']

    # First cutoff frequency
    cutoff = stat_config[stat]['1st cutoff']
    cutoff2 = stat_config[stat]['2nd cutoff']
    if ftype == 'bandpass':
        errmsg = "'2nd cutoff' must be set for bandpass filtering"
        assert cutoff2 is not None, errmsg

    # The filtering dimensions (1D or 2D filtering)
    filt_dim = stat_config[stat]['filter dim']

    # Thresholding data
    in_thr = stat_config[stat]['thr']
    if in_thr is not None:
        if var in in_thr:
            thr = in_thr[var]
            data = data.where(data[var] >= thr)
        else:
            thr = None
    else:
        thr = in_thr

    if filt == 'lanczos':
        wgts = convolve.lanczos_filter(window, 1/cutoff, 1/cutoff2, ftype)
    else:
        # TO DO
        print("No other filter implemented yet. To be done.")
        sys.exit()

    if mode == 'valid' or mode is None:
        out_dim = data.time.size - window + 1
    else:
        out_dim = data.time.size

    if filt_dim == 1:
        filtered = xa.apply_ufunc(
            convolve.filtering, data[var], input_core_dims=[['time']],
            output_core_dims=[['filtered']], dask='parallelized',
            dask_gufunc_kwargs={'output_sizes': {'filtered': out_dim}},
            output_dtypes=[float],
            kwargs={'wgts': wgts, 'dim': filt_dim, 'axis': -1, 'mode': mode})
        dims = list(filtered.dims)
        st_data = filtered.to_dataset().transpose('filtered', dims[0], dims[1])
    elif filt_dim == 2:
        print("\nSorry, 2D filtering not available yet.")
        sys.exit()
    else:
        print("\nOnly 1D and 2D filtering (dim = 1 or 2) is possible ...")
        sys.exit()

    statnm = (
        f"Filter Dimension: {filt_dim} | Filter: {filt} | Cutoff Type: {ftype}"
        f" | 1st Cutoff (time steps): {cutoff} | 2nd Cutoff (time steps): "
        f"{cutoff2} | Filter Window Size: {window}"
    )
    st_data.attrs['Description'] = "Convolved data | {}".format(statnm)

    return st_data


def _percentile_func(arr, axis=0, q=95, thr=None):
    if thr is not None:
        arr[arr < thr] = np.nan
    pctl = np.nanpercentile(arr, axis=axis, q=q)
    if axis == -1 and pctl.ndim > 2:
        pctl = np.moveaxis(pctl, 0, -1)
    return pctl


def _dask_percentile(arr, axis=0, q=95):
    if len(arr.chunks[axis]) > 1:
        msg = ('Input array cannot be chunked along the percentile '
               'dimension.')
        raise ValueError(msg)
    return da.map_blocks(np.nanpercentile, arr, axis=axis, q=q,
                         drop_axis=axis)


def _harmonic_linefit(data, keepdims=False, axis=0, var=None):
    """
    Non-linear regression line fit using first two harmonics (diurnal cycle)
    """
    from scipy import optimize

    def _f1(t, m, c1, p1):
        return m + c1*np.cos(2*np.pi*t/24 - p1)

    def _f2(t, m, c2, p2):
        return m + c2*np.cos(4*np.pi*t/24 - p2)

    def _compute(data1d, v):
        if any(np.isnan(data1d)):
            print("Data missing/masked!")
            dcycle = np.repeat(np.nan, 204)
        else:
            m, c1, p1 = optimize.curve_fit(_f1, np.arange(data1d.size),
                                           data1d)[0]
            m, c2, p2 = optimize.curve_fit(_f2, np.arange(data1d.size),
                                           data1d)[0]
            t = np.linspace(0, 23, 200)
            r = m + c1*np.cos(2*np.pi*t/24 - p1) +\
                c2*np.cos(4*np.pi*t/24 - p2)

            dcycle = np.hstack(((c1, p1, c2, p2), r))

        return dcycle

    if keepdims:
        dcycle_fit = np.apply_along_axis(_compute, axis, data, var)
    else:
        if isinstance(data, np.ma.MaskedArray):
            data1d = data.copy()
        else:
            data1d = np.array(data)
        msg = "If keepdims is False, data must be one dimensional"
        assert data1d.ndim == 1, msg
        dcycle_fit = _compute(data1d, var)

    return dcycle_fit


def _pdf_calc(data, bins=None, norm=False, keepdims=False, axis=0, thr=None,
              dry_event_thr=None):
    """
    Calculate pdf
    """
    def _compute(data1d, bins, lbins, norm, thr, dry_thr):
        if all(np.isnan(data1d)):
            print("All data missing/masked!")

            hdata = np.repeat(np.nan, lbins+1) if dry_thr is not None\
                else np.repeat(np.nan, lbins)
        else:
            if any(np.isnan(data1d)):
                data1d = data1d[~np.isnan(data1d)]

            if thr is not None:
                indata = data1d[data1d >= thr]
            else:
                indata = data1d.copy()

            if norm:
                binned = np.digitize(indata, bins)
                binned_dict = {bint: indata[np.where(binned == bint)]
                               if bint in binned else np.nan
                               for bint in range(1, len(bins))}

                # Mean value for each bin
                means = np.array([np.mean(arr) if not np.all(np.isnan(arr))
                                  else 0.0 for k, arr in binned_dict.items()])

                # Occurrences and frequencies
                ocrns = np.array([arr.size if not np.all(np.isnan(arr))
                                  else 0 for k, arr in binned_dict.items()])
                frequency = ocrns/np.nansum(ocrns)
                C = frequency*means     # Relative contribution per bin
                hdata = C/np.nansum(C)     # Normalized contribution per bin

            else:
                hdata = np.histogram(indata, bins=bins,
                                     density=True)[0]

            # Add dry events
            if dry_thr is not None:
                dry_events = np.sum(data1d < dry_thr)
                hdata = np.hstack((dry_events, hdata))

        return hdata

    # Set number of bins to 10 (np.histogram default) if bins not provided.
    inbins = 10 if bins is None else bins
    lbins = inbins if isinstance(inbins, int) else len(inbins) - 1

    if keepdims:
        hist = np.apply_along_axis(_compute, axis, data, bins=inbins,
                                   lbins=lbins, norm=norm, thr=thr,
                                   dry_thr=dry_event_thr)
    else:
        if isinstance(data, np.ma.MaskedArray):
            data1d = data.compressed()
        else:
            data1d = np.array(data).ravel()
        hist = _compute(data1d, bins=inbins, lbins=lbins, norm=norm, thr=thr,
                        dry_thr=dry_event_thr)

    return hist<|MERGE_RESOLUTION|>--- conflicted
+++ resolved
@@ -326,10 +326,6 @@
         if not q:
             raise ValueError(errmsg)
         else:
-<<<<<<< HEAD
-            # q = [float(q)] if q.isdigit() else eval(q)
-=======
->>>>>>> 375682a0
             q = float(q)
         sc_pctls = xa.apply_ufunc(
             _percentile_func, data[var].groupby('time.season'),
